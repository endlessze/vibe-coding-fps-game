--- conflicted
+++ resolved
@@ -12,12 +12,7 @@
   private sceneManager: SceneManager | null = null;
   private lastEscapeTime = 0; // Prevent frequent escapes
   private readonly ESCAPE_COOLDOWN = 500; // 0.5 second cooldown between escapes (reduced for better responsiveness)
-
-<<<<<<< HEAD
-  private readonly MOVE_SPEED = 15;
-=======
   private readonly MOVE_SPEED = 25; // Reduced speed to prevent collision tunneling
->>>>>>> 4e182bc5
 
   constructor(
     private playerState: PlayerState,
